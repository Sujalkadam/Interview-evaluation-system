--- conflicted
+++ resolved
@@ -179,24 +179,7 @@
       <div id="thank-you-message">Thank you for completing the interview!</div>
     </div>
 
-<<<<<<< HEAD
-  <header>
-    INTERVIEW SESSION
-  </header>
-
-  <div class="main-content">
-    <div class="video-section">
-      <div id="video-container">
-        <video id="camera-feed" autoplay playsinline muted></video>
-      </div>
-      <div class="button-group">
-        <button id="record-button" class="button">Start Recording</button>
-        <form method="POST" action="{{ url_for('end_interview') }}">
-          <button id="end-session-button" type="submit" class="button">End Interview</button>
-        </form>
-      </div>
-      <div id="thank-you-message">Thank you for completing the interview!</div>
-=======
+
     <div class="questions-section">
       <h2>Interview Questions</h2>
       <div id="questions-container">
@@ -205,7 +188,7 @@
         {% endfor %}
       </div>
       <button id="next-questions-button" class="button">Next Question</button>
->>>>>>> 37f3ea53
+
     </div>
   </div>
 
@@ -248,7 +231,7 @@
           mimeType: 'video/webm;codecs=vp9,opus'
         });
 
-<<<<<<< HEAD
+
     <div class="questions-section">
       <h2>Interview Questions</h2>
       <div id="questions-container">
@@ -298,8 +281,6 @@
         cameraFeed.srcObject = stream;
         mediaRecorder = new MediaRecorder(stream, { mimeType: 'video/webm;codecs=vp9,opus' });
 
-=======
->>>>>>> 37f3ea53
         mediaRecorder.ondataavailable = event => {
           if (event.data && event.data.size > 0) {
             recordedChunks.push(event.data);
@@ -309,10 +290,7 @@
         mediaRecorder.onstop = async () => {
           const blob = new Blob(recordedChunks, { type: 'video/webm' });
           recordedChunks = [];
-<<<<<<< HEAD
-=======
-
->>>>>>> 37f3ea53
+
           const formData = new FormData();
           formData.append('video_data', blob, `answer${currentQuestionIndex + 1}.webm`);
 
@@ -321,10 +299,7 @@
               method: 'POST',
               body: formData
             });
-<<<<<<< HEAD
-=======
-
->>>>>>> 37f3ea53
+
             if (!response.ok) {
               alert('Failed to save the video.');
             }
@@ -332,10 +307,7 @@
             console.error('Error sending video:', error);
             alert('An error occurred while sending the video.');
           }
-<<<<<<< HEAD
-=======
-
->>>>>>> 37f3ea53
+
           recordingActive = false;
           recordButton.textContent = 'Start Recording';
         };
@@ -350,7 +322,7 @@
               mediaRecorder.stop();
             }
           }
-<<<<<<< HEAD
+
         });
 
         nextQuestionsButton.addEventListener('click', () => {
@@ -358,15 +330,7 @@
           showCurrentQuestion();
         });
 
-=======
-        });
-
-        nextQuestionsButton.addEventListener('click', () => {
-          currentQuestionIndex++;
-          showCurrentQuestion();
-        });
-
->>>>>>> 37f3ea53
+   
         showCurrentQuestion();
       })
       .catch(error => {
