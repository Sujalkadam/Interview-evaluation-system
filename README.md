--- conflicted
+++ resolved
@@ -1,8 +1,7 @@
 # Interview-evaluation-system
 # hi
-<<<<<<< HEAD
+
 #hello 
 suraj belhekar
-=======
-#hello
->>>>>>> f281f492
+
+
